{
	"compilerOptions": {
		"module": "ESNext",
		"target": "ES2021",
		"lib": [
			"ES2021",
			"DOM",
			"DOM.Iterable"
		],
		"sourceMap": true,
		"rootDir": "webview",
		"useDefineForClassFields": true,
		"skipLibCheck": true,
		/* Bundler mode */
		"moduleResolution": "bundler",
		"allowImportingTsExtensions": true,
		"resolveJsonModule": true,
		"isolatedModules": true,
		"noEmit": true,
		"jsx": "react-jsx",
		/* Linting */
		"strict": true /* enable all strict type-checking options */,
		"baseUrl": ".",
		"paths": {
<<<<<<< HEAD
			"webview/*": ["*"]
=======
			"@src/*": ["./src/*"],
			"@webview/*": ["./webview/*"]
>>>>>>> 5482d992
		}
	},
	"include": [
		"webview/**/*"
	],
	"exclude": [
		"node_modules"
	],
	"references": [
		{
			"path": "./tsconfig.node.json"
		}
	]
}<|MERGE_RESOLUTION|>--- conflicted
+++ resolved
@@ -22,12 +22,8 @@
 		"strict": true /* enable all strict type-checking options */,
 		"baseUrl": ".",
 		"paths": {
-<<<<<<< HEAD
-			"webview/*": ["*"]
-=======
 			"@src/*": ["./src/*"],
 			"@webview/*": ["./webview/*"]
->>>>>>> 5482d992
 		}
 	},
 	"include": [
