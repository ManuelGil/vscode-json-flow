--- conflicted
+++ resolved
@@ -1,9 +1,6 @@
 import { Position } from '@xyflow/react';
 import type { Node, Edge } from '@xyflow/react';
 import { layoutFromMap } from 'entitree-flex';
-<<<<<<< HEAD
-import type { TreeMap } from '@webview/types';
-=======
 import type { TreeMap, Direction } from '@webview/types';
 import { isHorizontal, isReversed } from '@webview/hooks';
 
@@ -19,7 +16,6 @@
   secondDegreeSpacing: 60,
   sourceTargetSpacing: 60,
 } as const;
->>>>>>> c8c10d1c
 
 const calculateNodeWidth = (text: string): number => {
   const textWidth = text.length * CHAR_WIDTH;
@@ -33,10 +29,6 @@
 } as const;
 
 type OrientationType = (typeof Orientation)[keyof typeof Orientation];
-<<<<<<< HEAD
-type Direction = 'TB' | 'LR' | 'BT' | 'RL';
-=======
->>>>>>> c8c10d1c
 
 interface EntitreeNode {
   id: string;
@@ -77,24 +69,6 @@
   targetsAccessor: string;
 }
 
-<<<<<<< HEAD
-const entitreeSettings: EntitreeSettings = {
-  clone: true,
-  enableFlex: true,
-  firstDegreeSpacing: 100,
-  nextAfterAccessor: 'spouses',
-  nextAfterSpacing: 100,
-  nextBeforeAccessor: 'siblings',
-  nextBeforeSpacing: 100,
-  nodeHeight,
-  nodeWidth,
-  orientation: Orientation.vertical,
-  rootX: 0,
-  rootY: 0,
-  secondDegreeSpacing: 100,
-  sourcesAccessor: 'parents',
-  sourceTargetSpacing: 100,
-=======
 const baseSettings: Omit<
   EntitreeSettings,
   | 'orientation'
@@ -113,7 +87,6 @@
   rootX: 0,
   rootY: 0,
   sourcesAccessor: 'parents',
->>>>>>> c8c10d1c
   targetsAccessor: 'children',
 };
 
@@ -213,128 +186,14 @@
   rootId: string,
   direction: Direction = 'TB',
 ): { nodes: Node[]; edges: Edge[] } => {
-<<<<<<< HEAD
-  const isHorizontal = direction === 'LR' || direction === 'RL';
-  const isReversed = direction === 'BT' || direction === 'RL';
-=======
   const maxNodeWidth = Math.max(
     ...Object.values(tree).map((node) => calculateNodeWidth(node.name)),
   );
->>>>>>> c8c10d1c
 
   const { nodes: entitreeNodes, rels: entitreeEdges } = layoutFromMap(
     rootId,
     tree,
     {
-<<<<<<< HEAD
-      ...entitreeSettings,
-      orientation: isHorizontal ? Orientation.horizontal : Orientation.vertical,
-    },
-  );
-
-  const nodes: Node[] = [];
-  const edges: Edge[] = [];
-
-  for (const edge of entitreeEdges as EntitreeEdge[]) {
-    const sourceNode = edge.source.id;
-    const targetNode = edge.target.id;
-
-    const newEdge: Edge = {
-      id: `e${sourceNode}${targetNode}`,
-      source: sourceNode,
-      target: targetNode,
-      type: 'smoothstep',
-      animated: true,
-      sourceHandle: undefined,
-      targetHandle: undefined,
-    };
-
-    const isTargetSpouse = !!edge.target.isSpouse;
-    const isTargetSibling = !!edge.target.isSibling;
-
-    if (isTargetSpouse) {
-      if (isHorizontal) {
-        newEdge.sourceHandle = isReversed ? Top : Bottom;
-        newEdge.targetHandle = isReversed ? Bottom : Top;
-      } else {
-        newEdge.sourceHandle = isReversed ? Left : Right;
-        newEdge.targetHandle = isReversed ? Right : Left;
-      }
-    } else if (isTargetSibling) {
-      if (isHorizontal) {
-        newEdge.sourceHandle = isReversed ? Bottom : Top;
-        newEdge.targetHandle = isReversed ? Top : Bottom;
-      } else {
-        newEdge.sourceHandle = isReversed ? Right : Left;
-        newEdge.targetHandle = isReversed ? Left : Right;
-      }
-    } else {
-      if (isHorizontal) {
-        newEdge.sourceHandle = isReversed ? Left : Right;
-        newEdge.targetHandle = isReversed ? Right : Left;
-      } else {
-        newEdge.sourceHandle = isReversed ? Top : Bottom;
-        newEdge.targetHandle = isReversed ? Bottom : Top;
-      }
-    }
-
-    edges.push(newEdge);
-  }
-
-  for (const node of entitreeNodes as EntitreeNode[]) {
-    const isSpouse = !!node.isSpouse;
-    const isSibling = !!node.isSibling;
-    const isRoot = node.id === rootId;
-
-    const newNode: Node = {
-      id: node.id,
-      type: 'custom',
-      position: {
-        x: isReversed && isHorizontal ? -node.x : node.x,
-        y: isReversed && !isHorizontal ? -node.y : node.y,
-      },
-      data: {
-        label: node.name,
-        direction,
-        isRoot,
-        line: tree[node.id]?.data?.line,
-        ...node,
-      },
-      width: nodeWidth,
-      height: nodeHeight,
-      sourcePosition: undefined,
-      targetPosition: undefined,
-    };
-
-    if (isSpouse) {
-      if (isHorizontal) {
-        newNode.sourcePosition = isReversed ? Top : Bottom;
-        newNode.targetPosition = isReversed ? Bottom : Top;
-      } else {
-        newNode.sourcePosition = isReversed ? Left : Right;
-        newNode.targetPosition = isReversed ? Right : Left;
-      }
-    } else if (isSibling) {
-      if (isHorizontal) {
-        newNode.sourcePosition = isReversed ? Bottom : Top;
-        newNode.targetPosition = isReversed ? Top : Bottom;
-      } else {
-        newNode.sourcePosition = isReversed ? Right : Left;
-        newNode.targetPosition = isReversed ? Left : Right;
-      }
-    } else {
-      if (isHorizontal) {
-        newNode.sourcePosition = isReversed ? Left : Right;
-        newNode.targetPosition = isReversed ? Right : Left;
-      } else {
-        newNode.sourcePosition = isReversed ? Top : Bottom;
-        newNode.targetPosition = isReversed ? Bottom : Top;
-      }
-    }
-
-    nodes.push(newNode);
-  }
-=======
       ...baseSettings,
       ...spacing,
       nodeWidth: maxNodeWidth,
@@ -353,7 +212,6 @@
     const type = getNodeType(node);
     return createNode(node, direction, type, rootId, tree);
   });
->>>>>>> c8c10d1c
 
   return { nodes, edges };
 };